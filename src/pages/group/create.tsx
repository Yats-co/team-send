--- conflicted
+++ resolved
@@ -41,22 +41,6 @@
     },
     onError: (error) => {
       const errorMessage = error.data?.zodError?.fieldErrors?.content;
-<<<<<<< HEAD
-      if (errorMessage?.[0]) {
-        toast({
-          title: "Group Creation Failed",
-          description: errorMessage[0],
-          variant: "destructive",
-        });
-      } else {
-        toast({
-          title: "Group Creation Failed",
-          description:
-            "An error occurred while creating the group. Please try again.",
-          variant: "destructive",
-        });
-      }
-=======
       toast({
         title: "Group Creation Failed",
         description:
@@ -64,7 +48,6 @@
           "An error occurred while creating the group. Please try again.",
         variant: "destructive",
       });
->>>>>>> 85544cdd
     },
   });
 
