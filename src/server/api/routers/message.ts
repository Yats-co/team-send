import { z } from "zod";
import { Ratelimit } from "@upstash/ratelimit";
import { Redis } from "@upstash/redis";
import debug from "debug";

import { createTRPCRouter, protectedProcedure } from "../trpc";
import { type User } from "./auth";
import { type Group } from "./group";
import { type Member } from "./contact";
import { TRPCError } from "@trpc/server";
import { reminderSchema } from "@/components/group/groupMessageSchema";

const log = debug("team-send:api:message");

export type ReminderPeriod = "months" | "weeks" | "days";
export interface IReminder {
  id: string;
  num: number;
  period: ReminderPeriod;
  message: Message;
  messageId: string;
}

export type RecurPeriod = "years" | "months" | "weeks" | "days";
export interface IMessageScheduling {
  isScheduled: boolean;
  scheduledDate: Date | string | undefined;
  isRecurring: boolean;
  recurringNum: number | undefined;
  recurringPeriod: RecurPeriod | undefined;
  isReminders: boolean;
  reminders: IReminder[] | undefined;
}

export interface IMessageInput extends IMessageScheduling {
  content: string;
  recipients: Member[];
  groupId: string;
}

export interface IMessageMetaDetails {
  group: Group;
  sendAt: Date;
  sentBy: User;
  sentById: string;

  createdAt: Date;
  createdBy: User;
  createdById: string;

  updatedAt: Date;
  lastUpdatedBy: User;
  lastUpdatedById: string;
}

export type Message = IMessageInput &
  IMessageMetaDetails & {
    id: string;
    status: "draft" | "sent" | "scheduled" | "failed";
  };

const ratelimit = new Ratelimit({
  redis: Redis.fromEnv(),
  limiter: Ratelimit.slidingWindow(10, "10 s"),
  analytics: true,
});

export const messageRouter = createTRPCRouter({
  getMessageById: protectedProcedure
    .input(
      z.object({
        messageId: z.string(),
      }),
    )
    .query(async ({ ctx, input }) => {
      const message = await ctx.db.message.findUnique({
        where: { id: input.messageId },
        include: {
          sentBy: true,
          recipients: { include: { contact: true } },
          reminders: true,
        },
      });

      if (!message) {
        throw new TRPCError({
          code: "NOT_FOUND",
          message: "Message not found",
        });
      }

      return message;
    }),
  update: protectedProcedure
    .input(
      z
        .object({
          id: z.string().optional(),
          status: z.enum(["draft", "scheduled", "sent", "failed"]),
          content: z.string().max(500).min(1),
          isScheduled: z.boolean(),
          scheduledDate: z.date().nullish(),
          isRecurring: z.boolean(),
          recurringNum: z.number().positive().int().max(36).nullish(),
          recurringPeriod: z
            .enum(["years", "months", "weeks", "days"])
            .nullish(),
          isReminders: z.boolean(),
          reminders: z.array(reminderSchema).max(6).nullish(),
          saveRecipientState: z.boolean(),
          recipients: z.record(z.string(), z.boolean()),
        })
        .refine(
          (data) => {
            if (data.isScheduled && data.scheduledDate === undefined) {
              return false;
            }
            if (
              data.isRecurring &&
              (data.recurringNum === undefined ||
                data.recurringPeriod === undefined)
            ) {
              return false;
            }
            if (
              data.isReminders &&
              (data.reminders === undefined || data.reminders?.length === 0)
            ) {
              return false;
            }

            return true;
          },
          {
            message:
              "Required fields are missing based on the conditional selections.",
            path: [
              "scheduledDate",
              "recurringNum",
              "recurringPeriod",
              "reminders",
            ],
          },
        ),
    )
    .mutation(
      async ({
        ctx,
        input: { reminders, saveRecipientState, recipients, ...data },
      }) => {
        if (!data.id) {
          throw new TRPCError({
            code: "BAD_REQUEST",
            message: "Message ID is required",
          });
        }

        const existingMessage = await ctx.db.message.findUnique({
          where: { id: data.id },
          include: {
            reminders: {
              select: { id: true, num: true, period: true },
            },
            recipients: true,
          },
        });

        if (!existingMessage) {
          throw new TRPCError({
            code: "BAD_REQUEST",
            message: "Message not found",
          });
        }

        if (existingMessage?.status === "sent") {
          throw new TRPCError({
            code: "BAD_REQUEST",
            message: "Cannot edit a sent message",
          });
        }

        try {
<<<<<<< HEAD
          log("Updating message \n");
=======
>>>>>>> 85544cdd
          const result = await ctx.db.$transaction(async (prisma) => {
            // update group member snapshot
            await Promise.all(
              Object.entries(recipients).map(
                async ([memberSnapshotId, isRecipient]) => {
                  const recipient = existingMessage.recipients.find(
                    (r) => r.id === memberSnapshotId,
                  );

                  if (!recipient) {
                    throw new TRPCError({
                      code: "INTERNAL_SERVER_ERROR",
                    });
                  }

                  if (saveRecipientState) {
                    await prisma.member.update({
                      where: { id: recipient.memberId },
                      data: { isRecipient },
                    });
                  }

                  if (recipient?.isRecipient === isRecipient) return null;
                  return prisma.memberSnapshot.update({
                    where: { id: memberSnapshotId },
                    data: { isRecipient },
                  });
                },
              ),
            );

            // update group member
            if (saveRecipientState) {
              await Promise.all(
                Object.entries(recipients).map(
                  async ([memberSnapshotId, isRecipient]) => {
                    const recipient = existingMessage.recipients.find(
                      (r) => r.id === memberSnapshotId,
                    );

                    if (recipient?.isRecipient === isRecipient) return null;
                    return prisma.memberSnapshot.update({
                      where: { id: memberSnapshotId },
                      data: { isRecipient },
                    });
                  },
                ),
              );
            }

            // reminders
            if (!reminders?.length && existingMessage.reminders?.length) {
              await prisma.reminder.deleteMany({
                where: { messageId: data.id },
              });
            } else if (
              !existingMessage.reminders?.length &&
              reminders?.length
            ) {
              await Promise.all(
                reminders.map((reminder) => {
                  return prisma.reminder.create({
                    data: {
                      ...reminder,
                      message: { connect: { id: data.id } },
                    },
                  });
                }),
              );
            } else {
              const remindersToDelete = existingMessage.reminders
                .filter((r) => !reminders!.some((newR) => newR.id === r.id))
                .map((r) => r.id);
              if (remindersToDelete.length) {
                await prisma.reminder.deleteMany({
                  where: { id: { in: remindersToDelete } },
                });
              }

              await Promise.all(
                reminders?.map((reminder) => {
                  return prisma.reminder.upsert({
                    where: { id: reminder?.id ?? "" },
                    update: { ...reminder },
                    create: {
                      ...reminder,
                      message: { connect: { id: data.id } },
                    },
                  });
                }) ?? [],
              );
            }

            const updatedMessage = await prisma.message.update({
              where: { id: data.id },
              data,
            });

<<<<<<< HEAD
            log("Message updated \n");
=======
>>>>>>> 85544cdd
            return updatedMessage;

            // TODO actual send logic + cron jobs
          });
          return result;
        } catch (err) {
          console.error(err);
          throw new TRPCError({
            code: "INTERNAL_SERVER_ERROR",
            message: "Failed to update message",
          });
        }
      },
    ),
  delete: protectedProcedure
    .input(z.object({ messageId: z.string() }))
    .mutation(async ({ ctx, input }) => {
      const userId = ctx.session.user.id;

      const { success } = await ratelimit.limit(userId);
      if (!success) throw new TRPCError({ code: "TOO_MANY_REQUESTS" });

<<<<<<< HEAD
      return ctx.db.message.delete({
=======
      return await ctx.db.message.delete({
>>>>>>> 85544cdd
        where: { id: input.messageId },
      });

      // TODO: cancel send jobs if any
<<<<<<< HEAD
=======
    }),
  duplicate: protectedProcedure
    .input(z.object({ messageId: z.string() }))
    .mutation(async ({ ctx, input }) => {
      const userId = ctx.session.user.id;

      const { success } = await ratelimit.limit(userId);
      if (!success) throw new TRPCError({ code: "TOO_MANY_REQUESTS" });

      const existingMessage = await ctx.db.message.findUnique({
        where: { id: input.messageId },
        select: {
          content: true,
          groupId: true,
          sentById: true,
          createdById: true,
          lastUpdatedById: true,
          isScheduled: true,
          scheduledDate: true,
          isRecurring: true,
          recurringNum: true,
          recurringPeriod: true,
          isReminders: true,
        },
      });

      if (!existingMessage) {
        throw new TRPCError({
          code: "NOT_FOUND",
          message: "Message not found",
        });
      }

      const existingReminders = await ctx.db.reminder.findMany({
        where: { messageId: input.messageId },
      });

      const existingRecipients = await ctx.db.memberSnapshot.findMany({
        where: { messageId: input.messageId },
      });

      const newReminders = existingReminders.map((reminder) => ({
        ...reminder,
        id: undefined,
        messageId: undefined,
      }));

      const newRecipients = existingRecipients.map((recipient) => ({
        ...recipient,
        id: undefined,
        messageId: undefined,
      }));

      return await ctx.db.message.create({
        data: {
          ...existingMessage,
          status: "draft",
          recipients: { create: newRecipients },
          reminders: { create: newReminders },
        },
      });
    }),
  send: protectedProcedure
    .input(z.object({ messageId: z.string() }))
    .mutation(async ({ ctx, input }) => {
      const userId = ctx.session.user.id;

      const { success } = await ratelimit.limit(userId);
      if (!success) throw new TRPCError({ code: "TOO_MANY_REQUESTS" });

      const existingMessage = await ctx.db.message.findUnique({
        where: { id: input.messageId },
        include: { recipients: true, reminders: true },
      });

      if (!existingMessage) {
        throw new TRPCError({
          code: "NOT_FOUND",
          message: "Message not found",
        });
      }

      if (existingMessage?.status === "sent") {
        throw new TRPCError({
          code: "BAD_REQUEST",
          message: "Message has already been sent",
        });
      }

      // TODO actual send logic + cron jobs

      return await ctx.db.message.update({
        where: { id: input.messageId },
        data: { status: "sent", sendAt: new Date() },
      });
>>>>>>> 85544cdd
    }),
});<|MERGE_RESOLUTION|>--- conflicted
+++ resolved
@@ -180,10 +180,6 @@
         }
 
         try {
-<<<<<<< HEAD
-          log("Updating message \n");
-=======
->>>>>>> 85544cdd
           const result = await ctx.db.$transaction(async (prisma) => {
             // update group member snapshot
             await Promise.all(
@@ -282,10 +278,6 @@
               data,
             });
 
-<<<<<<< HEAD
-            log("Message updated \n");
-=======
->>>>>>> 85544cdd
             return updatedMessage;
 
             // TODO actual send logic + cron jobs
@@ -308,17 +300,11 @@
       const { success } = await ratelimit.limit(userId);
       if (!success) throw new TRPCError({ code: "TOO_MANY_REQUESTS" });
 
-<<<<<<< HEAD
-      return ctx.db.message.delete({
-=======
       return await ctx.db.message.delete({
->>>>>>> 85544cdd
         where: { id: input.messageId },
       });
 
       // TODO: cancel send jobs if any
-<<<<<<< HEAD
-=======
     }),
   duplicate: protectedProcedure
     .input(z.object({ messageId: z.string() }))
@@ -414,6 +400,5 @@
         where: { id: input.messageId },
         data: { status: "sent", sendAt: new Date() },
       });
->>>>>>> 85544cdd
     }),
 });